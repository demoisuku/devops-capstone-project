--- conflicted
+++ resolved
@@ -234,8 +234,6 @@
             resp.status_code,
             status.HTTP_404_NOT_FOUND,
         )
-<<<<<<< HEAD
-=======
 
     def test_security_headers(self):
         """It should return security headers"""
@@ -255,5 +253,4 @@
         response = self.client.get('/', environ_overrides=HTTPS_ENVIRON)
         self.assertEqual(response.status_code, status.HTTP_200_OK)
         # Check for the CORS header
-        self.assertEqual(response.headers.get('Access-Control-Allow-Origin'), '*')
->>>>>>> 3bf2c53c
+        self.assertEqual(response.headers.get('Access-Control-Allow-Origin'), '*')